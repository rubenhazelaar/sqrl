--- conflicted
+++ resolved
@@ -120,14 +120,14 @@
 		sql.WriteString("DISTINCT ")
 	}
 
-<<<<<<< HEAD
+	if len(b.options) > 0 {
+		sql.WriteString(strings.Join(b.options, " "))
+		sql.WriteString(" ")
+	}
+
 	if b.topValid {
 		sql.WriteString("TOP ")
 		sql.WriteString(strconv.FormatUint(b.top, 10))
-=======
-	if len(b.options) > 0 {
-		sql.WriteString(strings.Join(b.options, " "))
->>>>>>> 90ecf730
 		sql.WriteString(" ")
 	}
 
