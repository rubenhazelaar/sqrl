package sqrl

import (
	"bytes"
	"context"
	"database/sql"
	"fmt"
	"sort"
	"strconv"
	"strings"
)

type setClause struct {
	column string
	value  interface{}
}

// Builder

// UpdateBuilder builds SQL UPDATE statements.
type UpdateBuilder struct {
	StatementBuilderType

	returning

	prefixes   exprs
	table      string
	fromParts  []Sqlizer
	setClauses []setClause
	from []string
	joins      []string
	whereParts []Sqlizer
	orderBys   []string

	limit       uint64
	limitValid  bool
	offset      uint64
	offsetValid bool

	suffixes exprs
}

// NewUpdateBuilder creates new instance of UpdateBuilder
func NewUpdateBuilder(b StatementBuilderType) *UpdateBuilder {
	return &UpdateBuilder{StatementBuilderType: b}
}

// RunWith sets a Runner (like database/sql.DB) to be used with e.g. Exec.
func (b *UpdateBuilder) RunWith(runner BaseRunner) *UpdateBuilder {
	b.runWith = wrapRunner(runner)
	return b
}

// Exec builds and Execs the query with the Runner set by RunWith.
func (b *UpdateBuilder) Exec() (sql.Result, error) {
	return b.ExecContext(context.Background())
}

// ExecContext builds and Execs the query with the Runner set by RunWith using given context.
func (b *UpdateBuilder) ExecContext(ctx context.Context) (sql.Result, error) {
	if b.runWith == nil {
		return nil, ErrRunnerNotSet
	}
	return ExecWithContext(ctx, b.runWith, b)
}

// Query builds and Querys the query with the Runner set by RunWith.
func (b *UpdateBuilder) Query() (*sql.Rows, error) {
	return b.QueryContext(context.Background())
}

// QueryContext builds and runs the query using given context and Query command.
func (b *UpdateBuilder) QueryContext(ctx context.Context) (*sql.Rows, error) {
	if b.runWith == nil {
		return nil, ErrRunnerNotSet
	}
	return QueryWithContext(ctx, b.runWith, b)
}

// QueryRow builds and QueryRows the query with the Runner set by RunWith.
func (b *UpdateBuilder) QueryRow() RowScanner {
	return b.QueryRowContext(context.Background())
}

// QueryRowContext builds and runs the query using given context.
func (b *UpdateBuilder) QueryRowContext(ctx context.Context) RowScanner {
	if b.runWith == nil {
		return &Row{err: ErrRunnerNotSet}
	}
	queryRower, ok := b.runWith.(QueryRowerContext)
	if !ok {
		return &Row{err: ErrRunnerNotQueryRunnerContext}
	}
	return QueryRowWithContext(ctx, queryRower, b)
}

// Scan is a shortcut for QueryRow().Scan.
func (b *UpdateBuilder) Scan(dest ...interface{}) error {
	return b.QueryRow().Scan(dest...)
}

// PlaceholderFormat sets PlaceholderFormat (e.g. Question or Dollar) for the
// query.
func (b *UpdateBuilder) PlaceholderFormat(f PlaceholderFormat) *UpdateBuilder {
	b.placeholderFormat = f
	return b
}

// ToSql builds the query into a SQL string and bound args.
func (b *UpdateBuilder) ToSql() (sqlStr string, args []interface{}, err error) {
	if len(b.table) == 0 {
		err = fmt.Errorf("update statements must specify a table")
		return
	}
	if len(b.setClauses) == 0 {
		err = fmt.Errorf("update statements must have at least one Set clause")
		return
	}

	sql := &bytes.Buffer{}

	if len(b.prefixes) > 0 {
		args, _ = b.prefixes.AppendToSql(sql, " ", args)
		sql.WriteString(" ")
	}

	sql.WriteString("UPDATE ")
	sql.WriteString(b.table)

	sql.WriteString(" SET ")
	setSqls := make([]string, len(b.setClauses))
	for i, setClause := range b.setClauses {
		var valSql string
		switch typedVal := setClause.value.(type) {
		case Sqlizer:
			var valArgs []interface{}
			valSql, valArgs, err = typedVal.ToSql()
			if err != nil {
				return
			}
			args = append(args, valArgs...)
		default:
			valSql = "?"
			args = append(args, typedVal)
		}
		setSqls[i] = fmt.Sprintf("%s = %s", setClause.column, valSql)
	}
	sql.WriteString(strings.Join(setSqls, ", "))

<<<<<<< HEAD
	// Uses Postgresql syntax
	if len(b.from) > 0 {
		sql.WriteString(" FROM ")
		sql.WriteString(strings.Join(b.from,","))
	}

	// Uses SQL Server proprietary syntax
	if len(b.joins) > 0 {
		sql.WriteString(" FROM ")
		sql.WriteString(b.table)
		sql.WriteString(" ")
		sql.WriteString(strings.Join(b.joins, " "))
=======
	if len(b.fromParts) > 0 {
		sql.WriteString(" FROM ")
		args, err = appendToSql(b.fromParts, sql, ", ", args)
		if err != nil {
			return
		}
>>>>>>> 90ecf730
	}

	if len(b.whereParts) > 0 {
		sql.WriteString(" WHERE ")
		args, err = appendToSql(b.whereParts, sql, " AND ", args)
		if err != nil {
			return
		}
	}

	if len(b.orderBys) > 0 {
		sql.WriteString(" ORDER BY ")
		sql.WriteString(strings.Join(b.orderBys, ", "))
	}

	// TODO: limit == 0 and offswt == 0 are valid. Need to go dbr way and implement offsetValid and limitValid
	if b.limitValid {
		sql.WriteString(" LIMIT ")
		sql.WriteString(strconv.FormatUint(b.limit, 10))
	}

	if b.offsetValid {
		sql.WriteString(" OFFSET ")
		sql.WriteString(strconv.FormatUint(b.offset, 10))
	}

	if len(b.returning) > 0 {
		args, err = b.returning.AppendToSql(sql, args)
		if err != nil {
			return
		}
	}

	if len(b.suffixes) > 0 {
		sql.WriteString(" ")
		args, _ = b.suffixes.AppendToSql(sql, " ", args)
	}

	sqlStr, err = b.placeholderFormat.ReplacePlaceholders(sql.String())
	return
}

// SQL methods

// Prefix adds an expression to the beginning of the query
func (b *UpdateBuilder) Prefix(sql string, args ...interface{}) *UpdateBuilder {
	b.prefixes = append(b.prefixes, Expr(sql, args...))
	return b
}

// Table sets the table to be updateb.
func (b *UpdateBuilder) Table(table string) *UpdateBuilder {
	b.table = table
	return b
}

// Set adds SET clauses to the query.
func (b *UpdateBuilder) Set(column string, value interface{}) *UpdateBuilder {
	b.setClauses = append(b.setClauses, setClause{column: column, value: value})
	return b
}

// SetMap is a convenience method which calls .Set for each key/value pair in clauses.
func (b *UpdateBuilder) SetMap(clauses map[string]interface{}) *UpdateBuilder {
	keys := make([]string, len(clauses))
	i := 0
	for key := range clauses {
		keys[i] = key
		i++
	}
	sort.Strings(keys)
	for _, key := range keys {
		val, _ := clauses[key]
		b = b.Set(key, val)
	}
	return b
}

// Used with Postgres syntax
func (b *UpdateBuilder) From(from ...string) *UpdateBuilder {
	b.from = append(b.from, from...)

	return b
}

// Used with SQL SERVER prorietary syntax
// JoinClause adds a join clause to the query.
func (b *UpdateBuilder) JoinClause(join string) *UpdateBuilder {
	b.joins = append(b.joins, join)

	return b
}

// Join adds a JOIN clause to the query.
func (b *UpdateBuilder) Join(join string) *UpdateBuilder {
	return b.JoinClause("JOIN " + join)
}

// LeftJoin adds a LEFT JOIN clause to the query.
func (b *UpdateBuilder) LeftJoin(join string) *UpdateBuilder {
	return b.JoinClause("LEFT JOIN " + join)
}

// RightJoin adds a RIGHT JOIN clause to the query.
func (b *UpdateBuilder) RightJoin(join string) *UpdateBuilder {
	return b.JoinClause("RIGHT JOIN " + join)
}

// InnerJoin adds a INNER JOIN clause to the query.
func (b *UpdateBuilder) InnerJoin(join string) *UpdateBuilder {
	return b.JoinClause("INNER JOIN " + join)
}

// Where adds WHERE expressions to the query.
//
// See SelectBuilder.Where for more information.
func (b *UpdateBuilder) Where(pred interface{}, args ...interface{}) *UpdateBuilder {
	b.whereParts = append(b.whereParts, newWherePart(pred, args...))
	return b
}

// From adds tables to FROM clause of the query.
//
// UPDATE ... FROM is an PostgreSQL specific extension
func (b *UpdateBuilder) From(tables ...string) *UpdateBuilder {
	parts := make([]Sqlizer, len(tables))
	for i, table := range tables {
		parts[i] = newPart(table)
	}

	b.fromParts = append(b.fromParts, parts...)
	return b
}

// FromSelect adds subquery to FROM clause of the query.
//
// UPDATE ... FROM is an PostgreSQL specific extension
func (b *UpdateBuilder) FromSelect(from *SelectBuilder, alias string) *UpdateBuilder {
	b.fromParts = append(b.fromParts, Alias(from, alias))
	return b
}

// OrderBy adds ORDER BY expressions to the query.
func (b *UpdateBuilder) OrderBy(orderBys ...string) *UpdateBuilder {
	b.orderBys = append(b.orderBys, orderBys...)
	return b
}

// Limit sets a LIMIT clause on the query.
func (b *UpdateBuilder) Limit(limit uint64) *UpdateBuilder {
	b.limit = limit
	b.limitValid = true
	return b
}

// Offset sets a OFFSET clause on the query.
func (b *UpdateBuilder) Offset(offset uint64) *UpdateBuilder {
	b.offset = offset
	b.offsetValid = true
	return b
}

// Returning adds columns to RETURNING clause of the query
//
// UPDATE ... RETURNING is PostgreSQL specific extension
func (b *UpdateBuilder) Returning(columns ...string) *UpdateBuilder {
	b.returning.Returning(columns...)
	return b
}

// ReturningSelect adds subquery to RETURNING clause of the query
//
// UPDATE ... RETURNING is PostgreSQL specific extension
func (b *UpdateBuilder) ReturningSelect(from *SelectBuilder, alias string) *UpdateBuilder {
	b.returning.ReturningSelect(from, alias)
	return b
}

// Suffix adds an expression to the end of the query
func (b *UpdateBuilder) Suffix(sql string, args ...interface{}) *UpdateBuilder {
	b.suffixes = append(b.suffixes, Expr(sql, args...))
	return b
}<|MERGE_RESOLUTION|>--- conflicted
+++ resolved
@@ -27,7 +27,6 @@
 	table      string
 	fromParts  []Sqlizer
 	setClauses []setClause
-	from []string
 	joins      []string
 	whereParts []Sqlizer
 	orderBys   []string
@@ -147,11 +146,12 @@
 	}
 	sql.WriteString(strings.Join(setSqls, ", "))
 
-<<<<<<< HEAD
-	// Uses Postgresql syntax
-	if len(b.from) > 0 {
+	if len(b.fromParts) > 0 {
 		sql.WriteString(" FROM ")
-		sql.WriteString(strings.Join(b.from,","))
+		args, err = appendToSql(b.fromParts, sql, ", ", args)
+		if err != nil {
+			return
+		}
 	}
 
 	// Uses SQL Server proprietary syntax
@@ -160,14 +160,6 @@
 		sql.WriteString(b.table)
 		sql.WriteString(" ")
 		sql.WriteString(strings.Join(b.joins, " "))
-=======
-	if len(b.fromParts) > 0 {
-		sql.WriteString(" FROM ")
-		args, err = appendToSql(b.fromParts, sql, ", ", args)
-		if err != nil {
-			return
-		}
->>>>>>> 90ecf730
 	}
 
 	if len(b.whereParts) > 0 {
@@ -246,13 +238,6 @@
 	return b
 }
 
-// Used with Postgres syntax
-func (b *UpdateBuilder) From(from ...string) *UpdateBuilder {
-	b.from = append(b.from, from...)
-
-	return b
-}
-
 // Used with SQL SERVER prorietary syntax
 // JoinClause adds a join clause to the query.
 func (b *UpdateBuilder) JoinClause(join string) *UpdateBuilder {
