package sqrl

import (
	"bytes"
	"context"
	"database/sql"
	"errors"
	"fmt"
	"io"
	"strings"
)

// InsertBuilder builds SQL INSERT statements.
type InsertBuilder struct {
	StatementBuilderType

<<<<<<< HEAD
	prefixes      exprs
	options       []string
	into          string
	columns       []string
	values        [][]interface{}
	suffixes      exprs
	outputColumns []string
=======
	returning

	prefixes exprs
	options  []string
	into     string
	columns  []string
	values   [][]interface{}
	suffixes exprs
	iselect  *SelectBuilder
>>>>>>> 90ecf730
}

// NewInsertBuilder creates new instance of InsertBuilder
func NewInsertBuilder(b StatementBuilderType) *InsertBuilder {
	return &InsertBuilder{StatementBuilderType: b}
}

// RunWith sets a Runner (like database/sql.DB) to be used with e.g. Exec.
func (b *InsertBuilder) RunWith(runner BaseRunner) *InsertBuilder {
	b.runWith = wrapRunner(runner)
	return b
}

// Exec builds and Execs the query with the Runner set by RunWith.
func (b *InsertBuilder) Exec() (sql.Result, error) {
	return b.ExecContext(context.Background())
}

// ExecContext builds and Execs the query with the Runner set by RunWith using given context.
func (b *InsertBuilder) ExecContext(ctx context.Context) (sql.Result, error) {
	if b.runWith == nil {
		return nil, ErrRunnerNotSet
	}
	return ExecWithContext(ctx, b.runWith, b)
}

// Query builds and Querys the query with the Runner set by RunWith.
func (b *InsertBuilder) Query() (*sql.Rows, error) {
	return b.QueryContext(context.Background())
}

// QueryContext builds and runs the query using given context and Query command.
func (b *InsertBuilder) QueryContext(ctx context.Context) (*sql.Rows, error) {
	if b.runWith == nil {
		return nil, ErrRunnerNotSet
	}
	return QueryWithContext(ctx, b.runWith, b)
}

// QueryRow builds and QueryRows the query with the Runner set by RunWith.
func (b *InsertBuilder) QueryRow() RowScanner {
	return b.QueryRowContext(context.Background())
}

// QueryRowContext builds and runs the query using given context.
func (b *InsertBuilder) QueryRowContext(ctx context.Context) RowScanner {
	if b.runWith == nil {
		return &Row{err: ErrRunnerNotSet}
	}
	queryRower, ok := b.runWith.(QueryRowerContext)
	if !ok {
		return &Row{err: ErrRunnerNotQueryRunnerContext}
	}
	return QueryRowWithContext(ctx, queryRower, b)
}

// Scan is a shortcut for QueryRow().Scan.
func (b *InsertBuilder) Scan(dest ...interface{}) error {
	return b.QueryRow().Scan(dest...)
}

// PlaceholderFormat sets PlaceholderFormat (e.g. Question or Dollar) for the
// query.
func (b *InsertBuilder) PlaceholderFormat(f PlaceholderFormat) *InsertBuilder {
	b.placeholderFormat = f
	return b
}

// ToSql builds the query into a SQL string and bound args.
func (b *InsertBuilder) ToSql() (sqlStr string, args []interface{}, err error) {
	if len(b.into) == 0 {
		err = fmt.Errorf("insert statements must specify a table")
		return
	}
	if len(b.values) == 0 && b.iselect == nil {
		err = fmt.Errorf("insert statements must have at least one set of values or select clause")
		return
	}

	sql := &bytes.Buffer{}

	if len(b.prefixes) > 0 {
		args, _ = b.prefixes.AppendToSql(sql, " ", args)
		sql.WriteString(" ")
	}

	sql.WriteString("INSERT ")

	if len(b.options) > 0 {
		sql.WriteString(strings.Join(b.options, " "))
		sql.WriteString(" ")
	}

	sql.WriteString("INTO ")
	sql.WriteString(b.into)
	sql.WriteString(" ")

	if len(b.columns) > 0 {
		sql.WriteString("(")
		sql.WriteString(strings.Join(b.columns, ","))
		sql.WriteString(") ")
	}

<<<<<<< HEAD
	if len(b.outputColumns) > 0 {
		sql.WriteString("OUTPUT ")
		sql.WriteString(strings.Join(b.outputColumns, ", "))
		sql.WriteString(" ")
	}

	sql.WriteString("VALUES ")
=======
	if b.iselect != nil {
		args, err = b.appendSelectToSQL(sql, args)
	} else {
		args, err = b.appendValuesToSQL(sql, args)
	}
	if err != nil {
		return
	}

	if len(b.returning) > 0 {
		args, err = b.returning.AppendToSql(sql, args)
		if err != nil {
			return
		}
	}

	if len(b.suffixes) > 0 {
		sql.WriteString(" ")
		args, _ = b.suffixes.AppendToSql(sql, " ", args)
	}

	sqlStr, err = b.placeholderFormat.ReplacePlaceholders(sql.String())
	return
}

func (b *InsertBuilder) appendValuesToSQL(w io.Writer, args []interface{}) ([]interface{}, error) {
	if len(b.values) == 0 {
		return args, errors.New("values for insert statements are not set")
	}

	io.WriteString(w, "VALUES ")
>>>>>>> 90ecf730

	valuesStrings := make([]string, len(b.values))
	for r, row := range b.values {
		valueStrings := make([]string, len(row))
		for v, val := range row {

			switch typedVal := val.(type) {
			case expr:
				valueStrings[v] = typedVal.sql
				args = append(args, typedVal.args...)
			case Sqlizer:
				var valSql string
				var valArgs []interface{}
				var err error

				valSql, valArgs, err = typedVal.ToSql()
				if err != nil {
					return nil, err
				}

				valueStrings[v] = valSql
				args = append(args, valArgs...)
			default:
				valueStrings[v] = "?"
				args = append(args, val)
			}
		}
		valuesStrings[r] = fmt.Sprintf("(%s)", strings.Join(valueStrings, ","))
	}

	io.WriteString(w, strings.Join(valuesStrings, ","))

	return args, nil
}

func (b *InsertBuilder) appendSelectToSQL(w io.Writer, args []interface{}) ([]interface{}, error) {
	if b.iselect == nil {
		return args, errors.New("select clause for insert statements are not set")
	}

	selectClause, sArgs, err := b.iselect.ToSql()
	if err != nil {
		return args, err
	}

	io.WriteString(w, selectClause)
	args = append(args, sArgs...)

	return args, nil
}

// Prefix adds an expression to the beginning of the query
func (b *InsertBuilder) Prefix(sql string, args ...interface{}) *InsertBuilder {
	b.prefixes = append(b.prefixes, Expr(sql, args...))
	return b
}

// Options adds keyword options before the INTO clause of the query.
func (b *InsertBuilder) Options(options ...string) *InsertBuilder {
	b.options = append(b.options, options...)
	return b
}

// Into sets the INTO clause of the query.
func (b *InsertBuilder) Into(into string) *InsertBuilder {
	b.into = into
	return b
}

// Columns adds insert columns to the query.
func (b *InsertBuilder) Columns(columns ...string) *InsertBuilder {
	b.columns = append(b.columns, columns...)
	return b
}

// Values adds a single row's values to the query.
func (b *InsertBuilder) Values(values ...interface{}) *InsertBuilder {
	b.values = append(b.values, values)
	return b
}

// Returning adds columns to RETURNING clause of the query
//
// INSERT ... RETURNING is PostgreSQL specific extension
func (b *InsertBuilder) Returning(columns ...string) *InsertBuilder {
	b.returning.Returning(columns...)
	return b
}

// ReturningSelect adds subquery to RETURNING clause of the query
//
// INSERT ... RETURNING is PostgreSQL specific extension
func (b *InsertBuilder) ReturningSelect(from *SelectBuilder, alias string) *InsertBuilder {
	b.returning.ReturningSelect(from, alias)
	return b
}

// Suffix adds an expression to the end of the query
func (b *InsertBuilder) Suffix(sql string, args ...interface{}) *InsertBuilder {
	b.suffixes = append(b.suffixes, Expr(sql, args...))
	return b
}

// SetMap set columns and values for insert builder from a map of column name and value
// note that it will reset all previous columns and values was set if any
func (b *InsertBuilder) SetMap(clauses map[string]interface{}) *InsertBuilder {
	// TODO: replace resetting previous values with extending existing ones?
	cols := make([]string, 0, len(clauses))
	vals := make([]interface{}, 0, len(clauses))

	for col, val := range clauses {
		cols = append(cols, col)
		vals = append(vals, val)
	}

	b.columns = cols
	b.values = [][]interface{}{vals}
	return b
}

// Select set Select clause for insert query
// If Values and Select are used, then Select has higher priority
func (b *InsertBuilder) Select(sb *SelectBuilder) *InsertBuilder {
	b.iselect = sb
	return b
}

// Output adds an OUTPUT clause to the query
func (b *InsertBuilder) Output(columns ...string) *InsertBuilder {
	for _, str := range columns {
		b.outputColumns = append(b.outputColumns, "INSERTED." + str)
	}

	return b
}<|MERGE_RESOLUTION|>--- conflicted
+++ resolved
@@ -14,15 +14,6 @@
 type InsertBuilder struct {
 	StatementBuilderType
 
-<<<<<<< HEAD
-	prefixes      exprs
-	options       []string
-	into          string
-	columns       []string
-	values        [][]interface{}
-	suffixes      exprs
-	outputColumns []string
-=======
 	returning
 
 	prefixes exprs
@@ -32,7 +23,7 @@
 	values   [][]interface{}
 	suffixes exprs
 	iselect  *SelectBuilder
->>>>>>> 90ecf730
+	outputColumns []string
 }
 
 // NewInsertBuilder creates new instance of InsertBuilder
@@ -136,15 +127,12 @@
 		sql.WriteString(") ")
 	}
 
-<<<<<<< HEAD
 	if len(b.outputColumns) > 0 {
 		sql.WriteString("OUTPUT ")
 		sql.WriteString(strings.Join(b.outputColumns, ", "))
 		sql.WriteString(" ")
 	}
 
-	sql.WriteString("VALUES ")
-=======
 	if b.iselect != nil {
 		args, err = b.appendSelectToSQL(sql, args)
 	} else {
@@ -176,7 +164,6 @@
 	}
 
 	io.WriteString(w, "VALUES ")
->>>>>>> 90ecf730
 
 	valuesStrings := make([]string, len(b.values))
 	for r, row := range b.values {
