--- conflicted
+++ resolved
@@ -55,7 +55,6 @@
 	assert.Equal(t, expectedArgs, args)
 }
 
-<<<<<<< HEAD
 func TestEqOrInToSql(t *testing.T) {
 	b := EqOr{
 		"id": []int{1, 2, 3},
@@ -83,7 +82,9 @@
 	assert.Equal(t, expectedSql, sql)
 
 	expectedArgs := []interface{}{1, "Joe"}
-=======
+	assert.Equal(t, expectedArgs, args)
+}
+
 func TestEqInEmptyToSql(t *testing.T) {
 	b := Eq{"id": []int{}}
 	sql, args, err := b.ToSql()
@@ -165,7 +166,6 @@
 	assert.Equal(t, expectedSql, sql)
 
 	expectedArgs := []interface{}{1}
->>>>>>> 90ecf730
 	assert.Equal(t, expectedArgs, args)
 }
 
